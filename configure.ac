--- conflicted
+++ resolved
@@ -143,13 +143,8 @@
   # Check for Posix thread support
   if test -z "$cp_threads" && \
     ( test -z "$enable_threads" || test "$enable_threads" = Posix ); then
-<<<<<<< HEAD
     AC_CACHE_CHECK([for Posix threads], [cp_cv_sys_pthread],
       [AC_LINK_IFELSE(
-=======
-    AC_MSG_CHECKING([for Posix threads])
-    AC_LINK_IFELSE(
->>>>>>> 3ab62ce7
 [AC_LANG_SOURCE([#include <pthread.h>
 
 int main(int argc, char *argv[]) {
@@ -158,42 +153,27 @@
 	pthread_mutex_init(&mutex, NULL);
 	return 0;
 }
-<<<<<<< HEAD
 ])], [cp_cv_sys_pthread=yes], [cp_cv_sys_pthread=no])])
     if test "$cp_cv_sys_pthread" = yes; then
       cp_threads=Posix
     fi
-=======
-])], [AC_MSG_RESULT([yes])
-cp_threads=Posix], AC_MSG_RESULT([no]))
->>>>>>> 3ab62ce7
   fi
   
   # Check for Windows thread suppport
   if test -z "$cp_threads" && \
     ( test -z "$enable_threads" || test "$enable_threads" = Windows ); then
-<<<<<<< HEAD
     AC_CACHE_CHECK([for Windows threads], [cp_cv_sys_wthread],
       [AC_LINK_IFELSE(
-=======
-    AC_MSG_CHECKING([for Windows threads])
-    AC_LINK_IFELSE(
->>>>>>> 3ab62ce7
 [AC_LANG_SOURCE([#include <windows.h>
 
 int main(int argc, char *argv[]) {
   CreateMutex(NULL, FALSE, NULL);
   return 0;
 }
-<<<<<<< HEAD
 ])], [cp_cv_sys_wthread=yes], [cp_cv_sys_wthread=no])])
     if test "$cp_cv_sys_wthread" = yes; then
       cp_threads=Windows
     fi
-=======
-])], [AC_MSG_RESULT([yes])
-cp_threads=Windows], AC_MSG_RESULT([no]))
->>>>>>> 3ab62ce7
   fi
   
   # Check if we got the desired thread support
@@ -249,10 +229,7 @@
 esac
 LIBS_LIBCPLUFF="$LIBS_DL $LIBS_LIBCPLUFF"
 LIBS_TESTSUITE="$LIBS_DL $LIBS_TESTSUITE"
-<<<<<<< HEAD
-
-=======
->>>>>>> 3ab62ce7
+
 
 # Check for Expat XML parsing library
 # -----------------------------------
@@ -288,7 +265,22 @@
 # ------------------------------
 AC_CHECK_FUNCS([stat lstat])
 
-<<<<<<< HEAD
+
+# Check for isatty and fileno functions
+# -------------------------------------
+AC_CACHE_CHECK([for isatty and fileno], [cp_cv_sys_have_isatty_fileno],
+[AC_LINK_IFELSE(
+[AC_LANG_SOURCE([#include <unistd.h>
+#include <stdio.h>
+
+int main(int argc, char *argv[]) {
+  return isatty(fileno(stdin));
+}
+])], [cp_cv_sys_have_isatty_fileno=yes], [cp_cv_sys_have_isatty_fileno=no])])
+if test "$cp_cv_sys_have_isatty_fileno" = yes; then
+    AC_DEFINE([HAVE_ISATTY_FILENO],[],[Define to use isatty and fileno])
+fi
+
 
 # Execute C++ related tests if C++ interface enabled
 if test "$enable_cpluffxx" = yes; then
@@ -348,21 +340,6 @@
 AC_LANG_POP([C++])
 fi # End of C++ related tests
 
-=======
-# Check for isatty and fileno functions
-# -------------------------------------
-AC_MSG_CHECKING([for isatty and fileno])
-AC_LINK_IFELSE(
-[AC_LANG_SOURCE([#include <unistd.h>
-#include <stdio.h>
-
-int main(int argc, char *argv[]) {
-  return isatty(fileno(stdin));
-}
-])], [AC_MSG_RESULT([yes])
-AC_DEFINE([HAVE_ISATTY_FILENO],[],[Define to use isatty and fileno])], AC_MSG_RESULT([no]))
->>>>>>> 3ab62ce7
-
 # Debugging support
 # -----------------
 AC_ARG_ENABLE([debug],
